import os
<<<<<<< HEAD
import sqlite3
import subprocess
import time
from pathlib import Path
from typing import Any, Iterator
=======
import kdl
import re
import subprocess
import time
from pathlib import Path
from typing import Iterator
>>>>>>> 69a997af

import pytest

SOCKET_PATH = "unix:/tmp/kitty.sock"


class TmuxSession:
    def __init__(self, *, socket_path: Path) -> None:
        self.socket_path = socket_path
        env = os.environ.copy()
        env["PS1"] = r"\w$ "
        env["PATH"] = os.environ["PATH"]
        print(f"tmux listening on {self.socket_path}")
        self.session = "session"
        self.pane = "skyspell-tests"

        # fmt: off
        subprocess.run(
            [
                "tmux", "-S", self.socket_path, "new-session",
                "-s", self.session, "-n", self.pane, "-d", "sh",
            ],
            env=env,
            check=True,
        )
        # fmt: on

    def send_keys(self, *keys: str) -> None:
        # fmt: off
        subprocess.run(
            [
                "tmux", "-S", self.socket_path, "send-keys",
                "-t", f"{self.session}:{self.pane}",
                *keys,
            ]
        )
        # fmt: on

    def get_text(self) -> str:
        # fmt: off
        process = subprocess.run(
            [
                "tmux", "-S", self.socket_path, "capture-pane",
                "-t", f"{self.session}:{self.pane}", "-p",
            ],
            check=True,
            capture_output=True,
            text=True,
        )
        # fmt: on
        return process.stdout

    def terminate(self) -> None:
        subprocess.run(["tmux", "-S", self.socket_path, "kill-server"])


@pytest.fixture()
def tmux_session(tmp_path: Path) -> Iterator[TmuxSession]:
    socket_path = tmp_path / "tmux.sock"
    session = TmuxSession(socket_path=socket_path)
    yield session
    session.terminate()


class RemoteKakoune:
    def __init__(self, tmux_session: TmuxSession) -> None:
        self.tmux_session = tmux_session
        self.tmux_session.send_keys("kak -n", "Enter")

    def send_command(self, command: str, *args: str) -> None:
        self.tmux_session.send_keys("Escape")
        text = f":{command} " + " ".join(args)
        print(text)
        self.send_keys(text)
        self.send_keys("Enter")

    def send_keys(self, *args: str) -> None:
        self.tmux_session.send_keys(*args)

    def get_option(self, option: str) -> str:
        prefix = f"option : {option} => "
        self.send_command("echo", "-debug", prefix, f"%opt[{option}]")
        return self.extract_from_debug_buffer(prefix)

    def get_selection(self) -> str:
        prefix = "selection => "
        self.send_command("echo", "-debug", prefix, "%val{selection}")
        return self.extract_from_debug_buffer(prefix)

    def extract_from_debug_buffer(self, prefix: str) -> str:
        self.send_command("edit", "-existing", "*debug*")
        text = self.tmux_session.get_text()
        matching_lines = [x for x in text.splitlines() if x.startswith(prefix)]
        # If the value has changed, we want the latest
        line = matching_lines[-1]
        res = line[len(prefix) :]
        self.send_command("buffer-previous")
        return res

<<<<<<< HEAD
=======
def parse_config(tmp_path: Path) -> kdl.Document:
    config_path = tmp_path / "skyspell.kdl"
    return kdl.parse(config_path.read_text())
>>>>>>> 69a997af

class KakChecker:
    """
    Represent an instance of kakoune running in a tmux session

    """

    def __init__(self, kakoune: RemoteKakoune, tmp_path: Path) -> None:
        self.kakoune = kakoune
        self.tmp_path = tmp_path
        self.db_path = tmp_path / "tests.db"
        self.kakoune.send_command(
            "hook",
            "global",
            "RuntimeError",
            ".+",
            "%{echo -to-file err.txt %val{hook_param}}",
        )
        self.kakoune.send_command("evaluate-commands", "%sh{ skyspell-kak init }")
        self.kakoune.send_command(
            "set-option", "global", "skyspell_db_path", str(self.db_path)
        )
        self.kakoune.send_command("skyspell-enable", "en_US")

    def debug(self) -> None:
        subprocess.run(
            [
                "kitty",
                "--detach",
                "tmux",
                "-S",
                self.kakoune.tmux_session.socket_path,
                "attach",
            ]
        )
        breakpoint()

    def open_file_with_contents(self, path: str, text: str) -> None:
        full_path = self.tmp_path / path
        full_path.write_text(text)
        self.kakoune.send_command(f"edit %{{{path}}}")
        self.kakoune.send_command("skyspell-check")

    def open_error_list(self) -> None:
        self.kakoune.send_command("skyspell-list")

    def jump_next(self) -> None:
        self.send_command("skyspell-next")

    def jump_previous(self) -> None:
        self.send_command("skyspell-previous")

    def get_selection(self) -> str:
        return self.kakoune.get_selection()

    def send_command(self, command: str, *args: str) -> None:
        self.kakoune.send_command(command, *args)

    def send_keys(self, *args: str) -> None:
        self.kakoune.send_keys(*args)

    def ignored(self) -> list[str]:
        rows: list[tuple[str]] = self.run_query("SELECT word FROM ignored")
        return [r[0] for r in rows]

    def ignored_for_project(self) -> list[str]:
        rows: list[tuple[str]] = self.run_query("SELECT word FROM ignored_for_project")
        return [r[0] for r in rows]

    def ignored_for_path(self) -> list[tuple[str, str]]:
        rows: list[tuple[str, str]] = self.run_query(
            "SELECT word, path FROM ignored_for_path"
        )
        return rows

    def ignored_for_extension(self) -> list[tuple[str, str]]:
        rows: list[tuple[str, str]] = self.run_query(
            "SELECT word, extension FROM ignored_for_extension"
        )
        return rows

    def run_query(self, sql: str) -> list[Any]:
        # Wait until kakoune has process the keys that were sent to the tmux pane
        time.sleep(0.5)
        db_path = self.tmp_path / "tests.db"
        with sqlite3.connect(db_path) as connection:
            cursor = connection.cursor()
            cursor.execute(sql)
            rows = cursor.fetchall()
            return rows

    def move_cursor(self, line: int, column: int) -> None:
        self.kakoune.send_keys(f"{line}g")
        self.kakoune.send_keys(f"{column}l")

    def check_runtime_errors(self) -> None:
        err_txt = self.tmp_path / "err.txt"
        if err_txt.exists():
            pytest.fail(
                f"Some kakoune errors occurred during the test:\n{err_txt.read_text()}"
            )

    @property
    def error_count(self) -> int:
        value = self.kakoune.get_option("skyspell_error_count")
        return int(value)

    def quit(self) -> None:
        self.kakoune.send_command("quit!")


@pytest.fixture
def kak_checker(tmp_path: Path, tmux_session: TmuxSession) -> Iterator[KakChecker]:
    tmux_session.send_keys(f"cd {tmp_path}", "Enter")
    remote_kakoune = RemoteKakoune(tmux_session)
    kak_checker = KakChecker(remote_kakoune, tmp_path)
    yield kak_checker

    kak_checker.check_runtime_errors()
    kak_checker.quit()


def test_no_spelling_errors(kak_checker: KakChecker) -> None:
    kak_checker.open_file_with_contents("foo.txt", "There is no mistake there\n")

    assert kak_checker.error_count == 0


def test_jump_to_first_error(kak_checker: KakChecker) -> None:
    kak_checker.open_file_with_contents(
        "foo.txt",
        "There is a missstake here\nand an othhher one there",
    )
    assert kak_checker.error_count == 2
    kak_checker.open_error_list()

    kak_checker.send_keys("Enter")
    assert kak_checker.get_selection() == "missstake"


def test_do_not_break_dot(tmp_path: Path, kak_checker: KakChecker) -> None:
    original_contents = "There is a missstake here\n"
    foo_path = tmp_path / "foo.txt"
    kak_checker.open_file_with_contents(
        "foo.txt",
        original_contents,
    )
    kak_checker.open_error_list()
    kak_checker.send_command(f"edit {foo_path}")
    kak_checker.kakoune.send_keys(".")
    kak_checker.kakoune.send_command("write")
    new_contents = foo_path.read_text()
    assert original_contents == new_contents


def test_goto_next(kak_checker: KakChecker) -> None:
    kak_checker.open_file_with_contents(
        "foo.txt",
        "There is a missstake here\nand an othhher one there",
    )
    # Make sure we are between the first and the second error
    kak_checker.move_cursor(1, 22)
    kak_checker.jump_next()
    assert kak_checker.get_selection() == "othhher"


def test_goto_previous(kak_checker: KakChecker) -> None:
    kak_checker.open_file_with_contents(
        "foo.txt",
        "There is a missstake here\nand an othhher one there",
    )
    # Make sure we are between the first and the second error
    kak_checker.move_cursor(1, 22)
    kak_checker.jump_previous()
    assert kak_checker.get_selection() == "missstake"


def test_honor_skyspell_ignore(tmp_path: Path, kak_checker: KakChecker) -> None:
    ignore = tmp_path / "skyspell-ignore.kdl"
    ignore.write_text("patterns {\n  foo.lock\n}\n")
    kak_checker.open_file_with_contents("foo.lock", r"I'm testing skyspell here")

<<<<<<< HEAD
    kak_checker.open_error_list()
=======
    kak_checker.send_command("skyspell-list")
    kak_checker.send_keys("a")
    kak_checker.send_command("quit")

    config = parse_config(tmp_path)
    global_words = [node.name for node in config['global'].nodes]
    assert "skyspell" in global_words
>>>>>>> 69a997af

    assert kak_checker.error_count == 0

<<<<<<< HEAD
=======
def test_honor_skyspell_patterns(tmp_path: Path, kak_checker: RemoteKakoune) -> None:
    config_path = tmp_path / "skyspell.kdl"
    config_path.write_text("patterns {\n  foo.lock\n}\n")
    open_file_with_contents(
        kak_checker, tmp_path / "foo.lock", r"I'm testing skyspell here"
    )
>>>>>>> 69a997af

def test_add_global(kak_checker: KakChecker) -> None:
    kak_checker.open_file_with_contents("foo.txt", "I'm testing skyspell here")
    kak_checker.open_error_list()
    kak_checker.send_keys("a")

    assert kak_checker.ignored() == ["skyspell"]


def test_add_to_project(kak_checker: KakChecker) -> None:
    kak_checker.open_file_with_contents("foo.txt", r"I'm testing skyspell here")
    kak_checker.open_error_list()
    kak_checker.send_keys("p")
<<<<<<< HEAD
=======
    kak_checker.send_command("quit")

    config = parse_config(tmp_path)
    project_words = [node.name for node in config['project'].nodes]
    assert project_words == ["skyspell"]
>>>>>>> 69a997af

    assert kak_checker.ignored_for_project() == ["skyspell"]


def test_add_to_file(kak_checker: KakChecker) -> None:
    kak_checker.open_file_with_contents("foo.txt", r"I'm testing skyspell here")
    kak_checker.open_error_list()
    kak_checker.send_keys("f")

<<<<<<< HEAD
    assert kak_checker.ignored_for_path() == [("skyspell", "foo.txt")]
=======
    config = parse_config(tmp_path)
    words = [node.name for node in config['paths']['foo.txt'].nodes]
    assert words == ["skyspell"]
>>>>>>> 69a997af


def test_add_to_extension(kak_checker: KakChecker) -> None:
    kak_checker.open_file_with_contents("foo.rs", r"I'm testing skyspell here")

    kak_checker.open_error_list()
    kak_checker.send_keys("e")

<<<<<<< HEAD
    assert kak_checker.ignored_for_extension() == [("skyspell", "rs")]
=======
    config = parse_config(tmp_path)
    words = [node.name for node in config['extensions']['rs'].nodes]
    assert words == ["fn"]
>>>>>>> 69a997af


def test_undo(tmp_path: Path, kak_checker: KakChecker) -> None:
    kak_checker.open_file_with_contents("foo.txt", "I'm testing skyspell here")
    kak_checker.open_error_list()
    kak_checker.send_keys("a")
    kak_checker.send_keys("u")

<<<<<<< HEAD
    assert kak_checker.ignored() == []
=======
    config = parse_config(tmp_path)
    words = [node.name for node in config['global'].nodes]
    assert words == []
>>>>>>> 69a997af


def test_replace_with_suggestion(tmp_path: Path, kak_checker: KakChecker) -> None:
    kak_checker.open_file_with_contents("foo.txt", "There is a missstake here")

    kak_checker.jump_next()

    kak_checker.send_command("skyspell-replace")
    kak_checker.send_keys("Enter")  # select first menu entry
    kak_checker.send_command("write-quit")

    time.sleep(0.5)
    actual = (tmp_path / "foo.txt").read_text()
    assert actual == "There is a mistake here\n"<|MERGE_RESOLUTION|>--- conflicted
+++ resolved
@@ -1,19 +1,11 @@
 import os
-<<<<<<< HEAD
 import sqlite3
 import subprocess
 import time
 from pathlib import Path
 from typing import Any, Iterator
-=======
+
 import kdl
-import re
-import subprocess
-import time
-from pathlib import Path
-from typing import Iterator
->>>>>>> 69a997af
-
 import pytest
 
 SOCKET_PATH = "unix:/tmp/kitty.sock"
@@ -112,12 +104,12 @@
         self.send_command("buffer-previous")
         return res
 
-<<<<<<< HEAD
-=======
+
 def parse_config(tmp_path: Path) -> kdl.Document:
+    time.sleep(0.5)
     config_path = tmp_path / "skyspell.kdl"
     return kdl.parse(config_path.read_text())
->>>>>>> 69a997af
+
 
 class KakChecker:
     """
@@ -180,24 +172,20 @@
         self.kakoune.send_keys(*args)
 
     def ignored(self) -> list[str]:
-        rows: list[tuple[str]] = self.run_query("SELECT word FROM ignored")
-        return [r[0] for r in rows]
+        config = parse_config(self.tmp_path)
+        return [node.name for node in config["global"].nodes]
 
     def ignored_for_project(self) -> list[str]:
-        rows: list[tuple[str]] = self.run_query("SELECT word FROM ignored_for_project")
-        return [r[0] for r in rows]
-
-    def ignored_for_path(self) -> list[tuple[str, str]]:
-        rows: list[tuple[str, str]] = self.run_query(
-            "SELECT word, path FROM ignored_for_path"
-        )
-        return rows
-
-    def ignored_for_extension(self) -> list[tuple[str, str]]:
-        rows: list[tuple[str, str]] = self.run_query(
-            "SELECT word, extension FROM ignored_for_extension"
-        )
-        return rows
+        config = parse_config(self.tmp_path)
+        return [node.name for node in config["project"].nodes]
+
+    def ignored_for_path(self, path: str) -> list[str]:
+        config = parse_config(self.tmp_path)
+        return [node.name for node in config["paths"][path].nodes]
+
+    def ignored_for_extension(self, extension: str) -> list[str]:
+        config = parse_config(self.tmp_path)
+        return [node.name for node in config["extensions"][extension].nodes]
 
     def run_query(self, sql: str) -> list[Any]:
         # Wait until kakoune has process the keys that were sent to the tmux pane
@@ -240,6 +228,16 @@
     kak_checker.quit()
 
 
+def test_honor_skyspell_ignore(tmp_path: Path, kak_checker: KakChecker) -> None:
+    ignore = tmp_path / "skyspell.kdl"
+    ignore.write_text("patterns {\n  foo.lock\n}\n")
+    kak_checker.open_file_with_contents("foo.lock", r"I'm testing skyspell here")
+
+    kak_checker.open_error_list()
+
+    assert kak_checker.error_count == 0
+
+
 def test_no_spelling_errors(kak_checker: KakChecker) -> None:
     kak_checker.open_file_with_contents("foo.txt", "There is no mistake there\n")
 
@@ -295,35 +293,6 @@
     assert kak_checker.get_selection() == "missstake"
 
 
-def test_honor_skyspell_ignore(tmp_path: Path, kak_checker: KakChecker) -> None:
-    ignore = tmp_path / "skyspell-ignore.kdl"
-    ignore.write_text("patterns {\n  foo.lock\n}\n")
-    kak_checker.open_file_with_contents("foo.lock", r"I'm testing skyspell here")
-
-<<<<<<< HEAD
-    kak_checker.open_error_list()
-=======
-    kak_checker.send_command("skyspell-list")
-    kak_checker.send_keys("a")
-    kak_checker.send_command("quit")
-
-    config = parse_config(tmp_path)
-    global_words = [node.name for node in config['global'].nodes]
-    assert "skyspell" in global_words
->>>>>>> 69a997af
-
-    assert kak_checker.error_count == 0
-
-<<<<<<< HEAD
-=======
-def test_honor_skyspell_patterns(tmp_path: Path, kak_checker: RemoteKakoune) -> None:
-    config_path = tmp_path / "skyspell.kdl"
-    config_path.write_text("patterns {\n  foo.lock\n}\n")
-    open_file_with_contents(
-        kak_checker, tmp_path / "foo.lock", r"I'm testing skyspell here"
-    )
->>>>>>> 69a997af
-
 def test_add_global(kak_checker: KakChecker) -> None:
     kak_checker.open_file_with_contents("foo.txt", "I'm testing skyspell here")
     kak_checker.open_error_list()
@@ -336,14 +305,6 @@
     kak_checker.open_file_with_contents("foo.txt", r"I'm testing skyspell here")
     kak_checker.open_error_list()
     kak_checker.send_keys("p")
-<<<<<<< HEAD
-=======
-    kak_checker.send_command("quit")
-
-    config = parse_config(tmp_path)
-    project_words = [node.name for node in config['project'].nodes]
-    assert project_words == ["skyspell"]
->>>>>>> 69a997af
 
     assert kak_checker.ignored_for_project() == ["skyspell"]
 
@@ -353,13 +314,7 @@
     kak_checker.open_error_list()
     kak_checker.send_keys("f")
 
-<<<<<<< HEAD
-    assert kak_checker.ignored_for_path() == [("skyspell", "foo.txt")]
-=======
-    config = parse_config(tmp_path)
-    words = [node.name for node in config['paths']['foo.txt'].nodes]
-    assert words == ["skyspell"]
->>>>>>> 69a997af
+    assert kak_checker.ignored_for_path("foo.txt") == ["skyspell"]
 
 
 def test_add_to_extension(kak_checker: KakChecker) -> None:
@@ -368,13 +323,7 @@
     kak_checker.open_error_list()
     kak_checker.send_keys("e")
 
-<<<<<<< HEAD
-    assert kak_checker.ignored_for_extension() == [("skyspell", "rs")]
-=======
-    config = parse_config(tmp_path)
-    words = [node.name for node in config['extensions']['rs'].nodes]
-    assert words == ["fn"]
->>>>>>> 69a997af
+    assert kak_checker.ignored_for_extension("rs") == ["skyspell"]
 
 
 def test_undo(tmp_path: Path, kak_checker: KakChecker) -> None:
@@ -383,13 +332,7 @@
     kak_checker.send_keys("a")
     kak_checker.send_keys("u")
 
-<<<<<<< HEAD
     assert kak_checker.ignored() == []
-=======
-    config = parse_config(tmp_path)
-    words = [node.name for node in config['global'].nodes]
-    assert words == []
->>>>>>> 69a997af
 
 
 def test_replace_with_suggestion(tmp_path: Path, kak_checker: KakChecker) -> None:

--- conflicted
+++ resolved
@@ -6,16 +6,10 @@
 package-mode = false
 
 [tool.poetry.dependencies]
-<<<<<<< HEAD
 python = "^3.8"
 pytest = "^8.2"
 pytest-xdist = "^3.5"
-=======
-python = "^3.7"
-pytest = "^6.2.5"
-pytest-xdist = "^2.3.0"
 kdl-py = "^1.1.6"
->>>>>>> 69a997af
 
 [tool.poetry.dev-dependencies]
 
